"""
Software Name : decret (DEbian Cve REproducer Tool)
Version : 0.1
SPDX-FileCopyrightText : Copyright (c) 2023 Orange
SPDX-License-Identifier : BSD-3-Clause

This software is distributed under the BSD 3-Clause "New" or "Revised" License,
the text of which is available at https://opensource.org/licenses/BSD-3-Clause
or see the "license.txt" file for more not details.

Author : Clément PARSSEGNY, Olivier LEVILLAIN, Maxime BELAIR
Software description : A tool to reproduce vulnerability affecting Debian
It gathers details from the Debian metadata and exploits from exploit-db.com
in order to build and run a vulnerable Docker container to test and
illustrate security concepts.
"""

from typing import Tuple

import argparse
import json
from pathlib import Path
import re
import subprocess
import sys
import time

import requests
from selenium import webdriver
from selenium.webdriver.common.by import By
from selenium.common.exceptions import WebDriverException

DEBIAN_RELEASES = [
    "sarge",
    "etch",
    "lenny",
    "squeeze",
    "wheezy",
    "jessie",
    "stretch",
    "buster",
    "bullseye",
]

LATEST_RELEASE = DEBIAN_RELEASES[-1]

DEFAULT_TIMEOUT = 10


class FatalError(BaseException):
    pass


class CVENotFound(BaseException):
    pass


def arg_parsing():
    parser = argparse.ArgumentParser()
    parser.add_argument(
        "-n",
        "--number",
        dest="cve_number",
        type=str,
        help="A CVE number to search (e.g.: 2022-38392)",
        required=True,
    )
    parser.add_argument(
        "-r",
        "--release",
        dest="release",
        type=str,
        choices=DEBIAN_RELEASES,
        help="Debian Release name from 2005 to 2022",
        required=True,
    )
    parser.add_argument(
        "-d",
        "--directory",
        dest="dirname",
        type=str,
        help="Directory path for the CVE experiment",
        default="./default",
    )
    parser.add_argument(
        "--fixed-version",
        dest="fixed_version",
        type=str,
        help="The fixed version number of the package",
    )
    parser.add_argument(
        "-p",
        "--package",
        dest="bin_package",
        type=str,
        help="Name of the binary package targeted.",
    )
    parser.add_argument(
        "--port",
        dest="port",
        type=int,
        help="Port forwarding between the Docker and the host",
    )
    parser.add_argument(
        "-s",
        "--selenium",
        dest="selenium",
        action="store_true",
        help="Activate the use of selenium (mandatory to download the exploit)",
    )
    parser.add_argument(
        "--do-not-use-sudo",
        dest="do_not_use_sudo",
        action="store_true",
        help="Do not use sudo to run docker commands",
    )
    parser.add_argument(
        "--cache-main-json-file",
        dest="cache_main_json_file",
        type=str,
        help="Path to load/save https://security-tracker.debian.org/tracker/data/json",
    )

    args = parser.parse_args()

    if not re.match(r"^2\d{3}-(0\d{3}|[1-9]\d{3,})$", args.cve_number):
        parser.print_usage(sys.stderr)
        raise FatalError("Wrong CVE format.")

    return args


def check_program_is_present(progname, cmdline):
    try:
        subprocess.run(cmdline, check=True, shell=False, capture_output=True)
    except subprocess.CalledProcessError as exc:
        raise FatalError(
            f"{progname} does not seem to be installed. {cmdline} did not return 0."
        ) from exc


def check_requirements(args):
    check_program_is_present("Docker", ["docker", "-v"])
    if args.selenium:
        check_program_is_present("Firefox", ["firefox", "-v"])


def init_shared_directory(args):
    args.directory = Path(args.dirname)
    try:
        args.directory.mkdir(parents=True, exist_ok=True)
    except PermissionError as exc:
        raise FatalError(f"Error while creating {args.dirname}") from exc


def get_exploit(browser, args: argparse.Namespace):
    browser.get(f"https://www.exploit-db.com/search?cve={args.cve_number}")
    time.sleep(3)
    exploit_table = browser.find_element(By.ID, "exploits-table").find_element(
        By.XPATH, "./tbody"
    )

    i = 0
    for row in exploit_table.find_elements(By.XPATH, "./tr"):
        if row.text == "No data available in table":
            return 0
        link_exploit = row.find_element(By.XPATH, "./td[2]/a").get_attribute("href")
        verified = bool(
            "check" in row.find_element(By.XPATH, "./td[4]/i").get_attribute("class")
        )

        exploit_filename = f"exploit_{i}"
        if verified:
            exploit_filename += "_verified"
        exploit_path = args.directory / exploit_filename

        headers = {"User-agent": "curl/7.74.0"}
        exploit = requests.get(link_exploit, headers=headers, timeout=DEFAULT_TIMEOUT)
        exploit_path.write_bytes(exploit.content)
        i += 1
    return i


def prepare_browser():
    options = webdriver.FirefoxOptions()
    options.add_argument("--headless")
    return webdriver.Firefox(options=options)


def search_in_table(release: str, info_table) -> Tuple[list[dict], list[str]]:
    results = []
    available_releases = []
    i = 0
    desired_release = False
    for row in info_table.find_elements(By.XPATH, "./tr"):
        if i == 0:
            i += 1
            continue
        data = row.text.split(" ")
        if "(unfixed)" in data:
            results.append(
                {
                    "src_package": data[0],
                    "release": "bullseye" if (data[2] == "(unstable)") else data[2],
                    "fixed_version": "(unfixed)",
                }
            )
        else:
            if release in data:
                desired_release = True
                src_package = data[0]
                release = data[2]
                fixed_version = data[3]
                results.append(
                    {
                        "src_package": src_package,
                        "release": release,
                        "fixed_version": fixed_version,
                    }
                )
            else:
                available_releases.append(data[2])
        i += 1

    if (
        desired_release
    ):  # If the desired release of Debian is present, we remove the unfixed release.
        results = [
            results[i] for i in range(len(results)) if results[i]["release"] == release
        ]
    return results, available_releases


def get_cve_details_from_selenium(browser, args: argparse.Namespace) -> list[dict]:
    cve_id = f"CVE-{args.cve_number}"
    try:
        browser.get(f"https://security-tracker.debian.org/tracker/{cve_id}")
    except WebDriverException as exc:
        raise Exception("Selenium : Page not found. Wrong CVE number ?") from exc

    try:
        info_table = browser.find_element(By.XPATH, "/html/body/table[3]/tbody")

    except WebDriverException:
        try:
            info_table = browser.find_element(By.XPATH, "/html/body/table[2]/tbody")
        except WebDriverException as exc:
            raise Exception(
                "Selenium : Table not found. Are you connected to internet ?"
            ) from exc

    results, available_releases = search_in_table(args.release, info_table)

    if not results:
        releases_string = ", ".join(available_releases)
        raise Exception(
            f"Vulnerability not found for the Debian {args.release}. Try {releases_string}."
        )

    return results


def get_cve_details_from_json(args: argparse.Namespace) -> list[dict]:
    response = None
    if args.cache_main_json_file:
        json_cache_file = Path(args.cache_main_json_file)
        if json_cache_file.exists():
            json_content = json_cache_file.read_text(encoding="utf-8")
            response = json.loads(json_content)
    if not response:
        url = "https://security-tracker.debian.org/tracker/data/json"
        print(f"Fetching {url}")
        server_answer = requests.get(url, timeout=DEFAULT_TIMEOUT)
        response = server_answer.json()
        if args.cache_main_json_file:
            json_cache_file = Path(args.cache_main_json_file)
            json_cache_file.write_bytes(server_answer.content)
            print(f"Debian tracker JSON saved at {args.cache_main_json_file}.")

    results = []

    cve_id = f"CVE-{args.cve_number}"
    for package_name, package_info in response.items():
        if cve_id not in package_info:
            continue

        cve_info = package_info[cve_id]
        if args.release not in cve_info["releases"]:
            continue

        if args.fixed_version:
            fixed_version = args.fixed_version
        else:
<<<<<<< HEAD
            fixed_version = cve_info["releases"][args.release]["fixed_version"]
=======
            if cve_info["releases"][args.version]["status"] == "open":
                fixed_version = "0"
            else:
                fixed_version = cve_info["releases"][args.version]["fixed_version"]
>>>>>>> a9e22314
        if fixed_version == "0":
            raise CVENotFound(
                f"Debian {args.release} was not affected by {cve_id}.\n"
                f"Try another release."
                f"(see https://security-tracker.debian.org/tracker/CVE-{args.cve_number})."
            )
        results.append(
            {
                "src_package": package_name,
                "release": args.release,
                "fixed_version": fixed_version,
            }
        )

    if not results:
        raise CVENotFound("No affected package found.")

    return results


def get_vuln_version(cve_details: list[dict]) -> list[dict]:
    for item in cve_details:
        url = f"http://snapshot.debian.org/mr/package/{item['src_package']}/"
        response = requests.get(url, timeout=DEFAULT_TIMEOUT).json()["result"]
        known_versions = [x["version"] for x in response]
        if item["fixed_version"] == "(unfixed)":
            item["vuln_version"] = known_versions[0]  # We select the latest version
        else:
            for version, prev_version in zip(known_versions[:-1], known_versions[1:]):
                if version == item["fixed_version"]:
                    item["vuln_version"] = prev_version
                    break
        if not item["vuln_version"]:
            raise Exception("Vulnerable version of the packages not found.")
    return cve_details


def get_bin_names(cve_details: list[dict]) -> list[str]:
    bin_names = []
    for item in cve_details:
        # pylint: disable=line-too-long
        url = f"http://snapshot.debian.org/mr/package/{item['src_package']}/{item['vuln_version']}/binpackages"
        response = requests.get(url, timeout=DEFAULT_TIMEOUT).json()["result"]
        for res in response:
            bin_names.append(res["name"])

    return bin_names


def get_hash_and_bin_names(
    args: argparse.Namespace, cve_details: list[dict]
) -> list[dict]:
    i = 0
    for item in cve_details:
        try:
            # pylint: disable=line-too-long
            url = f"http://snapshot.debian.org/mr/binary/{item['src_package']}/{item['vuln_version']}/binfiles"
            response = requests.get(url, timeout=DEFAULT_TIMEOUT).json()["result"]
            for res in response:
                if res["architecture"] == "amd64" or res["architecture"] == "all":
                    item["hash"] = res["hash"]
                    break
            item["bin_name"] = [item["src_package"]]
        # pylint: disable=broad-except
        except Exception:
            try:
                # We get the hash from the src files, but we also collect the
                # binary packages names associated for the Dockerfile.
                # pylint: disable=line-too-long
                url = f"http://snapshot.debian.org/mr/package/{item['src_package']}/{item['vuln_version']}/srcfiles"
                response = requests.get(url, timeout=DEFAULT_TIMEOUT).json()["result"]
                item["hash"] = response[-1]["hash"]
                item["bin_name"] = get_bin_names(cve_details)

            except Exception as exc:
                raise Exception(
                    "Couldn't find the source files for the Linux packages."
                ) from exc

        if item["src_package"] == "linux":
            item["bin_name"] = []

        if args.bin_package:
            if args.bin_package in item["bin_name"]:
                item["bin_name"] = [args.bin_package]
            else:
                raise Exception(
                    "Non existing binary package provided. Check your '-p' option."
                )
        i += 1
    return cve_details


def get_snapshot(cve_details: list[dict]):
    snapshot_id = []
    for item in cve_details:
        url = f"http://snapshot.debian.org/mr/file/{item['hash']}/info"
        response = requests.get(url, timeout=DEFAULT_TIMEOUT).json()["result"][-1]
        snapshot_id.append(response["first_seen"])

    if not snapshot_id:
        raise Exception("Snapshot id not found.")

    return snapshot_id


def write_sources(args: argparse.Namespace, snapshot_id: str, vuln_fixed: bool):
    sources_path = args.directory / "snapshot.list"
    with sources_path.open("w", encoding="utf-8") as sources_file:
        if vuln_fixed:
            url = f"http://snapshot.debian.org/archive/debian/{snapshot_id}/"
<<<<<<< HEAD
        #   release = f"{args.release}"
        else:
            url = "http://deb.debian.org/debian"
        #    release = LATEST_RELEASE
        sources_file.write(f"deb {url} unstable main\n")
=======
            release = ["testing", "stable", "unstable"]
        else:
            url = "http://deb.debian.org/debian"
            release = [LATEST_VERSION]
        for rel in release:
            sources_file.write(f"deb {url} {rel} main\n")
>>>>>>> a9e22314


def docker_build_and_run(args, cve_details, vuln_fixed):
    binary_packages = []
    for item in cve_details:
<<<<<<< HEAD
        # NOT WORKING YET (ex : 2015-5602, 2021-44228). Vulnerable
        # version is not found while it is present in the
        # repo... Because it's the wrong dist release (sometimes
        # unstable, sometime testing, sometime main,etc.)  Should we
        # add all of them to be sure the desired version is here ?

        # bin_name_and_version = ""
        # if item["bin_name"]:
        #     bin_name_and_version = item["bin_name"] + [f"={item['vuln_version']} "]
        # binary_packages.extend(bin_name_and_version)
        binary_packages.extend(item["bin_name"])
=======
        bin_name_and_version = ""
        if item["bin_name"]:
            bin_name_and_version = item["bin_name"] + [f"={item['vuln_version']} "]
        binary_packages.extend(bin_name_and_version)

>>>>>>> a9e22314
    packages_string = "".join(binary_packages)
    if not vuln_fixed:
        print(f"\n\nVulnerability unfixed. Using a {LATEST_RELEASE} container.\n\n")
        args.release = LATEST_RELEASE

    print("Building the Docker image.")
<<<<<<< HEAD
    docker_image_name = f"{args.release}/cve-{args.cve_number}"
=======
    docker_image_name = f"{args.version}/cve-{args.cve_number}"
    default_packages = ["aptitude", "nano"]

    fixed_version = ""
    for item in cve_details:
        for name in item["bin_name"]:
            fixed_version = fixed_version + f"{name}={item['fixed_version']} "

    if args.version == "wheezy":
        default_packages.append("adduser")
>>>>>>> a9e22314

    if args.release in DEBIAN_RELEASES[:6]:
        apt_flag = "--force-yes"
    else:
        apt_flag = "--allow-unauthenticated --allow-downgrades"

    if args.do_not_use_sudo:
        build_cmd = []
    else:
        build_cmd = ["sudo"]
    build_cmd.extend(["docker", "build"])
    build_cmd.extend(["-t", docker_image_name])
    for arg_name, arg_value in [
<<<<<<< HEAD
        ("DEBIAN_RELEASE", args.release),
        ("PACKAGE_NAME", packages_string),
        ("DIRECTORY", args.dirname),
        ("APT_FLAG", apt_flag),
=======
        ("DEFAULT_PACKAGE", " ".join(default_packages)),
        ("DEBIAN_VERSION", args.version),
        ("PACKAGE_NAME", packages_string),
        ("DIRECTORY", args.dirname),
        ("APT_FLAG", apt_flag),
        ("FIXED_VERSION", fixed_version)
>>>>>>> a9e22314
    ]:
        build_cmd.extend(["--build-arg", f"{arg_name}={arg_value}"])
    build_cmd.append(".")

    try:
        subprocess.run(build_cmd, check=True)
    except subprocess.CalledProcessError as exc:
        raise FatalError("Error while building the container") from exc

    print("Running the Docker. The shared directory is '/tmp/anevrisme'.")

    if args.do_not_use_sudo:
        run_cmd = []
    else:
        run_cmd = ["sudo"]
    run_cmd.extend(["docker", "run", "--privileged", "-it", "--rm"])
    run_cmd.extend(["-v", f"{args.directory.absolute()}:/tmp/anevrisme"])
    run_cmd.extend(["-h", f"cve-{args.cve_number}"])
    run_cmd.extend(["--name", f"cve-{args.cve_number}"])
    if args.port:
        run_cmd.extend(["-p" f"{args.port}:{args.port}"])
    run_cmd.append(docker_image_name)

    try:
        subprocess.run(run_cmd, check=True)
    except subprocess.CalledProcessError as exc:
        raise FatalError("Error while running the container") from exc


def main():  # pragma: no cover
    # First handle the parameters
    args = arg_parsing()
    check_requirements(args)
    init_shared_directory(args)

    browser = None
    # Initialize the selenium browser
    if args.selenium:
        try:
            browser = prepare_browser()
        except WebDriverException as exc:
            print(
                f"Warning: could not initialize selenium properly: {exc}\n"
                "Deactivating --selenium and trying to continue",
                file=sys.stderr,
            )
            browser = None
            args.selenium = None

    # Then get the details for the given CVE
    try:
        # We try to get the details by the Debian JSON
        cve_details = get_cve_details_from_json(args)
    except CVENotFound as exc:
        # We try Selenium when the CVE is not in the Tracker JSON
        if not browser:
            raise FatalError(
                "Can't get the details for CVE. Please consider using --selenium."
            ) from exc

        try:
            cve_details = get_cve_details_from_selenium(browser, args)
        except Exception as selenium_exc:
            raise FatalError(
                "Error while retrieving CVE details using Selenium"
            ) from selenium_exc

    # vuln_fixed is False if (unfixed) in cve_details
    vuln_fixed = not any(item["fixed_version"] == "(unfixed)" for item in cve_details)
    print(f"CVE details fetched.\n {cve_details}\n\n")

    print("Getting the vulnerable version.")
    cve_details = get_vuln_version(cve_details)
    print(f"vulnerable version : {cve_details[0]['vuln_version']}\n\n")

    print("Getting the hash of the package")
    cve_details = get_hash_and_bin_names(args, cve_details)
    print(f"Source package hash : {cve_details[0]['hash']}\n\n")

    # We keep the oldest snapshot possibility
    snapshot_id = min(get_snapshot(cve_details))
    if browser:
        try:
            # Get the exploits from https://www.exploit-db.com/
            n_exploits = get_exploit(browser, args)
            print(f"PoC : Found {n_exploits} exploits.")
        except WebDriverException as exc:
            print(f"Warning: could not fetch exploits properly: {exc}", file=sys.stderr)
        finally:
            browser.quit()

    write_sources(args, snapshot_id, vuln_fixed)
    docker_build_and_run(args, cve_details, vuln_fixed)


if __name__ == "__main__":  # pragma: no cover
    try:
        main()
    except FatalError as fatal_exc:
        print(fatal_exc, file=sys.stderr)
        sys.exit(1)<|MERGE_RESOLUTION|>--- conflicted
+++ resolved
@@ -254,7 +254,7 @@
     if not results:
         releases_string = ", ".join(available_releases)
         raise Exception(
-            f"Vulnerability not found for the Debian {args.release}. Try {releases_string}."
+            f"Vulnerability not found for Debian {args.release}. Try {releases_string}."
         )
 
     return results
@@ -291,14 +291,12 @@
         if args.fixed_version:
             fixed_version = args.fixed_version
         else:
-<<<<<<< HEAD
-            fixed_version = cve_info["releases"][args.release]["fixed_version"]
-=======
-            if cve_info["releases"][args.version]["status"] == "open":
-                fixed_version = "0"
+            if cve_info["releases"][args.release]["status"] == "open":
+                raise CVENotFound(
+                    f"This vulnerability is not fixed yet."
+                )
             else:
                 fixed_version = cve_info["releases"][args.version]["fixed_version"]
->>>>>>> a9e22314
         if fixed_version == "0":
             raise CVENotFound(
                 f"Debian {args.release} was not affected by {cve_id}.\n"
@@ -410,54 +408,29 @@
     with sources_path.open("w", encoding="utf-8") as sources_file:
         if vuln_fixed:
             url = f"http://snapshot.debian.org/archive/debian/{snapshot_id}/"
-<<<<<<< HEAD
-        #   release = f"{args.release}"
-        else:
-            url = "http://deb.debian.org/debian"
-        #    release = LATEST_RELEASE
-        sources_file.write(f"deb {url} unstable main\n")
-=======
             release = ["testing", "stable", "unstable"]
         else:
             url = "http://deb.debian.org/debian"
-            release = [LATEST_VERSION]
+            release = [LATEST_RELEASE]
         for rel in release:
             sources_file.write(f"deb {url} {rel} main\n")
->>>>>>> a9e22314
 
 
 def docker_build_and_run(args, cve_details, vuln_fixed):
     binary_packages = []
     for item in cve_details:
-<<<<<<< HEAD
-        # NOT WORKING YET (ex : 2015-5602, 2021-44228). Vulnerable
-        # version is not found while it is present in the
-        # repo... Because it's the wrong dist release (sometimes
-        # unstable, sometime testing, sometime main,etc.)  Should we
-        # add all of them to be sure the desired version is here ?
-
-        # bin_name_and_version = ""
-        # if item["bin_name"]:
-        #     bin_name_and_version = item["bin_name"] + [f"={item['vuln_version']} "]
-        # binary_packages.extend(bin_name_and_version)
-        binary_packages.extend(item["bin_name"])
-=======
         bin_name_and_version = ""
         if item["bin_name"]:
             bin_name_and_version = item["bin_name"] + [f"={item['vuln_version']} "]
         binary_packages.extend(bin_name_and_version)
 
->>>>>>> a9e22314
     packages_string = "".join(binary_packages)
     if not vuln_fixed:
         print(f"\n\nVulnerability unfixed. Using a {LATEST_RELEASE} container.\n\n")
         args.release = LATEST_RELEASE
 
     print("Building the Docker image.")
-<<<<<<< HEAD
     docker_image_name = f"{args.release}/cve-{args.cve_number}"
-=======
-    docker_image_name = f"{args.version}/cve-{args.cve_number}"
     default_packages = ["aptitude", "nano"]
 
     fixed_version = ""
@@ -467,7 +440,6 @@
 
     if args.version == "wheezy":
         default_packages.append("adduser")
->>>>>>> a9e22314
 
     if args.release in DEBIAN_RELEASES[:6]:
         apt_flag = "--force-yes"
@@ -481,19 +453,12 @@
     build_cmd.extend(["docker", "build"])
     build_cmd.extend(["-t", docker_image_name])
     for arg_name, arg_value in [
-<<<<<<< HEAD
+        ("DEFAULT_PACKAGE", " ".join(default_packages)),
         ("DEBIAN_RELEASE", args.release),
         ("PACKAGE_NAME", packages_string),
         ("DIRECTORY", args.dirname),
         ("APT_FLAG", apt_flag),
-=======
-        ("DEFAULT_PACKAGE", " ".join(default_packages)),
-        ("DEBIAN_VERSION", args.version),
-        ("PACKAGE_NAME", packages_string),
-        ("DIRECTORY", args.dirname),
-        ("APT_FLAG", apt_flag),
         ("FIXED_VERSION", fixed_version)
->>>>>>> a9e22314
     ]:
         build_cmd.extend(["--build-arg", f"{arg_name}={arg_value}"])
     build_cmd.append(".")
